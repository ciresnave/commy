//! Working FFI implementation with real MeshCoordinator using synchronous interface
//!
//! This module provides a functional FFI layer that uses the MeshCoordinator's
//! new synchronous interface, eliminating the need for runtime.block_on() calls
//! and making C/C++ interop much more reliable.

use std::collections::HashMap;
use std::ffi::{c_char, c_uint, CStr, CString};
use std::ptr;
use std::sync::{Arc, Mutex, OnceLock};
use std::time::Duration;
use uuid::Uuid;

use crate::config::MeshConfiguration;
use crate::manager::core::ManagerConfig;
use crate::mesh::{
    HealthMonitorConfig, LoadBalancerConfig, MeshCoordinator, MeshCoordinatorConfig,
};

// Use canonical FFI types from types.rs for compatibility with examples/tests
use crate::ffi::types::{
    CommyHandle as FfiCommyHandle, CommyHealthConfig as FfiCommyHealthConfig,
    CommyLoadBalancerConfig as FfiCommyLoadBalancerConfig, CommyMeshStats as FfiCommyMeshStats,
    CommyServiceConfig as FfiCommyServiceConfig, CommyServiceInfo as FfiCommyServiceInfo,
};

// Alias local names to the canonical ones used by examples
type CommyHandle = FfiCommyHandle;
type CommyMeshStats = FfiCommyMeshStats;
type CommyServiceInfo = FfiCommyServiceInfo;
type CommyServiceConfig = FfiCommyServiceConfig;
type CommyHealthConfig = FfiCommyHealthConfig;
type CommyLoadBalancerConfig = FfiCommyLoadBalancerConfig;

/// Legacy compatibility error codes used by older examples/tests
#[repr(i32)]
pub enum LegacyCommyError {
    Success = 0,
    InvalidParameter = 1,
    InstanceNotFound = 2,
    MeshError = 3,
    RuntimeError = 4,
}

// Global FFI state
static FFI_INSTANCES: OnceLock<Mutex<HashMap<u32, Arc<MeshCoordinator>>>> = OnceLock::new();
static FFI_COUNTER: std::sync::atomic::AtomicU32 = std::sync::atomic::AtomicU32::new(1);

/// FFI error codes
#[repr(C)]
pub enum FFIError {
    Success = 0,
    InvalidInput = 1,
    InstanceNotFound = 2,
    MeshError = 3,
    RuntimeError = 4,
}

/// Initialize the FFI subsystem - MUST be called before any other FFI functions
#[no_mangle]
pub extern "C" fn commy_ffi_init() -> c_uint {
    // Initialize tracing for debugging
    let _ = tracing_subscriber::fmt()
        .with_env_filter("debug")
        .try_init();

    // Initialize instances map (will only happen once)
    let _instances = FFI_INSTANCES.get_or_init(|| Mutex::new(HashMap::new()));

    tracing::info!("Commy FFI initialized successfully");
    FFIError::Success as c_uint
}

/// Create a new mesh coordinator instance using synchronous interface
///
/// # Safety
///
/// `node_id` must be a valid, non-null, NUL-terminated C string pointer.
/// The caller must ensure the pointer points to a valid UTF-8 sequence if a
/// valid node id is expected. Invalid pointers or non-UTF-8 input may lead to
/// undefined behavior or an error return (null handle).
#[no_mangle]
pub unsafe extern "C" fn commy_create_mesh(
    node_id: *const c_char,
    listen_port: u16,
) -> CommyHandle {
    // Validate node_id pointer before converting to Rust string
    if node_id.is_null() {
        tracing::warn!("commy_create_mesh called with null node_id");
        return CommyHandle::null();
    }

    let node_id_str = match unsafe { CStr::from_ptr(node_id) }.to_str() {
        Ok(s) if !s.is_empty() => s,
        _ => return CommyHandle::null(), // Invalid input or empty
    };

    let bind_address_str = format!("127.0.0.1:{}", listen_port);

    // Create mesh configuration with proper structure
    let config = MeshCoordinatorConfig {
        node_id: Uuid::new_v4(),
        node_name: node_id_str.to_string(),
        mesh_config: MeshConfiguration::default(),
        manager_config: ManagerConfig {
            bind_address: bind_address_str,
            listen_port,
            ..Default::default()
        },
        load_balancer_config: LoadBalancerConfig::default(),
        health_monitor_config: HealthMonitorConfig::default(),
        sync_interval: Duration::from_secs(10),
        node_timeout: Duration::from_secs(30),
    };

    // Create mesh coordinator using SYNCHRONOUS interface
    let mesh_coordinator = match MeshCoordinator::new_sync(config) {
        Ok(coordinator) => Arc::new(coordinator),
        Err(e) => {
            tracing::error!("Failed to create mesh coordinator: {}", e);
            return CommyHandle::null();
        }
    };

    // Get instances map
    let instances = match FFI_INSTANCES.get() {
        Some(instances) => instances,
        None => {
            tracing::error!("FFI not initialized - call commy_ffi_init() first");
            return CommyHandle::null();
        }
    };

    // Store the instance and return its ID
    let instance_id = FFI_COUNTER.fetch_add(1, std::sync::atomic::Ordering::SeqCst);

    {
        let mut instances_guard = instances.lock().unwrap();
        instances_guard.insert(instance_id, mesh_coordinator);
    }

    tracing::info!("Created mesh coordinator with instance ID: {}", instance_id);
    CommyHandle {
        instance_id: instance_id as u64,
    }
}

/// Start a mesh coordinator using synchronous interface
///
/// # Safety
///
/// `handle` must refer to a valid mesh instance previously returned by
/// `commy_create_mesh`. The caller must ensure the instance is not
/// concurrently destroyed while this call executes.
#[no_mangle]
pub unsafe extern "C" fn commy_start_mesh(handle: CommyHandle) -> i32 {
    let instances = match FFI_INSTANCES.get() {
        Some(instances) => instances,
        None => return LegacyCommyError::RuntimeError as i32,
    };

    let id = handle.instance_id as u32;
    let instances_guard = instances.lock().unwrap();
    let coordinator = match instances_guard.get(&id) {
        Some(coordinator) => coordinator.clone(),
        None => return LegacyCommyError::InstanceNotFound as i32,
    };
    drop(instances_guard);

    // Use synchronous start method - no async runtime needed!
    match coordinator.start_sync() {
        Ok(()) => {
            tracing::info!("Mesh coordinator {} started successfully (sync)", id);
            LegacyCommyError::Success as i32
        }
        Err(_e) => {
            tracing::error!("Failed to start mesh coordinator {}", id);
            LegacyCommyError::MeshError as i32
        }
    }
}

/// Stop a mesh coordinator using synchronous interface
///
/// # Safety
///
/// `handle` must refer to a valid mesh instance previously returned by
/// `commy_create_mesh`. The caller must ensure the instance is not
/// concurrently accessed or destroyed while this call executes.
#[no_mangle]
pub unsafe extern "C" fn commy_stop_mesh(handle: CommyHandle) -> i32 {
    let instances = match FFI_INSTANCES.get() {
        Some(instances) => instances,
        None => return LegacyCommyError::RuntimeError as i32,
    };

    let id = handle.instance_id as u32;
    let instances_guard = instances.lock().unwrap();
    let coordinator = match instances_guard.get(&id) {
        Some(coordinator) => coordinator.clone(),
        None => return LegacyCommyError::InstanceNotFound as i32,
    };
    drop(instances_guard);

    // Use synchronous stop method - no async runtime needed!
    match coordinator.stop_sync() {
        Ok(()) => {
            tracing::info!("Mesh coordinator {} stopped successfully (sync)", id);
            LegacyCommyError::Success as i32
        }
        Err(_e) => {
            tracing::error!("Failed to stop mesh coordinator {}", id);
            LegacyCommyError::MeshError as i32
        }
    }
}

/// Check if mesh is running using synchronous interface
///
/// # Safety
///
/// `handle` must refer to a valid mesh instance previously returned by
/// `commy_create_mesh`. The caller must ensure the handle remains valid for
/// the duration of the call; racing with instance teardown may produce
/// undefined behavior.
#[no_mangle]
pub unsafe extern "C" fn commy_is_mesh_running(handle: CommyHandle) -> c_uint {
    let instances = match FFI_INSTANCES.get() {
        Some(instances) => instances,
        None => return 0,
    };

    let id = handle.instance_id as u32;
    let instances_guard = instances.lock().unwrap();
    let coordinator = match instances_guard.get(&id) {
        Some(coordinator) => coordinator.clone(),
        None => return 0,
    };
    drop(instances_guard);

    // Use synchronous is_running check
    if coordinator.is_running_sync() {
        1
    } else {
        0
    }
}

/// Get node ID using synchronous interface
///
/// # Safety
///
/// The `handle` must identify a valid, initialized mesh instance previously
/// created by `commy_create_mesh` (or equivalent). The returned pointer is a
/// newly-allocated NUL-terminated C string (owned by the caller) and must be
/// freed by calling the corresponding free helper (for example using
/// `CString::from_raw`) or any provided `commy_free_string` helper. The
/// function may return null on error (for example when the handle is invalid).
#[no_mangle]
pub unsafe extern "C" fn commy_get_node_id(handle: CommyHandle) -> *mut c_char {
    let instances = match FFI_INSTANCES.get() {
        Some(instances) => instances,
        None => return ptr::null_mut(),
    };

    let id = handle.instance_id as u32;
    let instances_guard = instances.lock().unwrap();
    let coordinator = match instances_guard.get(&id) {
        Some(coordinator) => coordinator.clone(),
        None => return ptr::null_mut(),
    };
    drop(instances_guard);

    // Use synchronous get_node_id
    let node_id = coordinator.get_node_id_sync();
    match CString::new(node_id) {
        Ok(c_string) => c_string.into_raw(),
        Err(_) => ptr::null_mut(),
    }
}

/// FFI-compatible stats structure
#[repr(C)]
pub struct FFIStats {
    pub total_nodes: c_uint,
    pub active_nodes: c_uint,
    pub total_services: c_uint,
    pub healthy_services: c_uint,
    pub total_requests: c_uint,
    pub uptime_seconds: c_uint,
}

/// Get mesh statistics using synchronous interface
///
/// # Safety
///
/// `stats` must be a valid, non-null pointer to a `CommyMeshStats` structure
/// that the caller owns and is allowed to be written to. The function will write
/// fields into the provided struct.
#[no_mangle]
pub unsafe extern "C" fn commy_get_mesh_stats(
    handle: CommyHandle,
    stats: *mut CommyMeshStats,
) -> i32 {
    if stats.is_null() {
        return LegacyCommyError::InvalidParameter as i32;
    }

    let instances = match FFI_INSTANCES.get() {
        Some(instances) => instances,
        None => return LegacyCommyError::RuntimeError as i32,
    };

    // Safety: `stats` must be a valid, non-null pointer to a `CommyMeshStats` structure
    // that the caller owns and is allowed to be written to. The function will write
    // fields into the provided struct.
    let id = handle.instance_id as u32;
    let instances_guard = instances.lock().unwrap();
    let coordinator = match instances_guard.get(&id) {
        Some(coordinator) => coordinator.clone(),
        None => return LegacyCommyError::InstanceNotFound as i32,
    };
    drop(instances_guard);

    // Use synchronous get_stats - no async runtime needed!
    let mesh_stats = coordinator.get_stats_sync();

    unsafe {
        (*stats).total_services = mesh_stats.total_services as u32;
        (*stats).healthy_services = mesh_stats.healthy_services as u32;
        // MeshCoordinatorStats doesn't track unhealthy_services separately - infer
        (*stats).unhealthy_services = (mesh_stats
            .total_services
            .saturating_sub(mesh_stats.healthy_services))
            as u32;
        (*stats).total_requests = mesh_stats.total_requests;
        // Successful/failed requests are not tracked independently yet - set to 0
        (*stats).successful_requests = 0;
        (*stats).failed_requests = 0;
        // avg_response_time_us stored in microseconds - convert to milliseconds as f64
        (*stats).average_response_time_ms = mesh_stats.avg_response_time_us / 1000.0;
    }

    LegacyCommyError::Success as i32
}

/// Destroy a mesh coordinator instance
#[no_mangle]
pub extern "C" fn commy_destroy_mesh(handle: CommyHandle) -> i32 {
    let instances = match FFI_INSTANCES.get() {
        Some(instances) => instances,
        None => return LegacyCommyError::RuntimeError as i32,
    };

    let id = handle.instance_id as u32;
    let mut instances_guard = instances.lock().unwrap();
    match instances_guard.remove(&id) {
        Some(_) => {
            tracing::info!("Destroyed mesh coordinator instance: {}", id);
            LegacyCommyError::Success as i32
        }
        None => LegacyCommyError::InstanceNotFound as i32,
    }
}

/// Configure mesh (legacy compatibility stub)
///
/// # Safety
///
/// If `_health` or `_lb` are non-null they must point to valid
/// `CommyHealthConfig` / `CommyLoadBalancerConfig` structures that the
/// caller owns for the duration of the call.
#[no_mangle]
pub unsafe extern "C" fn commy_configure_mesh(
    _handle: CommyHandle,
    _health: *const CommyHealthConfig,
    _lb: *const CommyLoadBalancerConfig,
) -> i32 {
    if _health.is_null() || _lb.is_null() {
        return LegacyCommyError::InvalidParameter as i32;
    }
    // Currently a stub that accepts configuration and logs it
    LegacyCommyError::Success as i32
}

/// Select a service (legacy compatibility stub)
///
/// # Safety
///
/// `_service_name` and `_client_id`, if non-null, must be valid
/// NUL-terminated C string pointers. `_out_service` must be a valid non-null
/// pointer to a `CommyServiceInfo` struct that the caller owns and allows to
/// be written to.
#[no_mangle]
pub unsafe extern "C" fn commy_select_service(
    _handle: CommyHandle,
    _service_name: *const c_char,
    _client_id: *const c_char,
    _out_service: *mut CommyServiceInfo,
) -> i32 {
    if _out_service.is_null() || _service_name.is_null() {
        return LegacyCommyError::InvalidParameter as i32;
    }

    // For now, return InvalidParameter to indicate not-implemented selection logic
    LegacyCommyError::InvalidParameter as i32
}

/// Cleanup FFI resources
#[no_mangle]
pub extern "C" fn commy_ffi_cleanup() -> c_uint {
    if let Some(instances) = FFI_INSTANCES.get() {
        let mut instances_guard = instances.lock().unwrap();
        instances_guard.clear();
    }

    tracing::info!("Commy FFI cleaned up");
    FFIError::Success as c_uint
}

// =============================================================================
// Service Registration Functions for C++ SDK compatibility
// =============================================================================

use libc::c_char as libc_c_char;

/// Register a service using handle-based API (for C++ SDK compatibility)
///
/// # Safety
///
/// `config` must be a valid, non-null pointer to a `CommyServiceConfig`
/// structure. Any pointer fields inside the config that are dereferenced must
/// also obey the usual C string invariants (non-null, NUL-terminated, valid
/// UTF-8 when interpreted as Rust strings).
#[no_mangle]
pub unsafe extern "C" fn commy_register_service(
    _handle: CommyHandle,
    config: *const CommyServiceConfig,
) -> i32 {
    if config.is_null() {
        return LegacyCommyError::InvalidParameter as i32;
    }

    unsafe {
        let service_name = if (*config).service_name.is_null() {
            "unnamed_service"
        } else {
            match CStr::from_ptr((*config).service_name).to_str() {
                Ok(s) => s,
                Err(_) => return LegacyCommyError::InvalidParameter as i32,
            }
        };

        let service_id = if (*config).service_id.is_null() {
            "unknown_id"
        } else {
            match CStr::from_ptr((*config).service_id).to_str() {
                Ok(s) => s,
                Err(_) => return LegacyCommyError::InvalidParameter as i32,
            }
        };

        tracing::info!(
            "Service registration request: {} (id: {}) on port {}",
            service_name,
            service_id,
            (*config).port
        );
    }

    // For now, just log the registration - real implementation would use coordinator
    LegacyCommyError::Success as i32
}

/// Unregister a service using handle-based API (for C++ SDK compatibility)
///
/// # Safety
///
/// `service_id` must be a valid, non-null, NUL-terminated C string
/// pointer. The caller must ensure it points to valid memory for the duration
/// of the call.
#[no_mangle]
pub unsafe extern "C" fn commy_unregister_service(
    _handle: CommyHandle,
    service_id: *const c_char,
) -> i32 {
    if service_id.is_null() {
        return LegacyCommyError::InvalidParameter as i32;
    }

    unsafe {
        let service_id_str = match CStr::from_ptr(service_id).to_str() {
            Ok(s) => s,
            Err(_) => return LegacyCommyError::InvalidParameter as i32,
        };

        tracing::info!("Service unregistration request: {}", service_id_str);
    }

    // For now, just log the unregistration - real implementation would use coordinator
    LegacyCommyError::Success as i32
}

// =============================================================================
// Legacy compatibility functions for existing tests
// =============================================================================

/// Legacy compatibility function that maps to new interface
#[allow(clippy::manual_c_str_literals)]
/// Returns a pointer to a static NUL-terminated version string for the library.
///
/// # Safety
///
/// The returned pointer points to a static, NUL-terminated byte string owned by
/// the library. The caller must not attempt to free or modify the returned
/// pointer. The pointer is valid for the lifetime of the process.
<<<<<<< HEAD
#[no_mangle]
=======
>>>>>>> 77da48b6
pub extern "C" fn commy_ffi_version() -> *const libc_c_char {
    b"0.2.0-sync\0".as_ptr() as *const libc_c_char
}

/// Legacy compatibility - maps old handle-based API to new ID-based API
///
/// # Safety
///
/// `services` and `count` must be valid, non-null pointers that the
/// caller owns and allows to be written to. If `_service_name` is dereferenced
/// it must be a valid, non-null, NUL-terminated C string pointer.
#[no_mangle]
pub unsafe extern "C" fn commy_discover_services(
    _handle: CommyHandle,
    _service_name: *const libc_c_char,
    services: *mut *mut CommyServiceInfo,
    count: *mut usize,
) -> i32 {
    if services.is_null() || count.is_null() {
        return LegacyCommyError::InvalidParameter as i32;
    }

    // For now, return empty list (can be expanded to use sync service discovery)
    unsafe {
        *services = ptr::null_mut();
        *count = 0;
    }

    LegacyCommyError::Success as i32
}<|MERGE_RESOLUTION|>--- conflicted
+++ resolved
@@ -502,7 +502,7 @@
 }
 
 // =============================================================================
-// Legacy compatibility functions for existing tests
+/// Legacy compatibility functions for existing tests
 // =============================================================================
 
 /// Legacy compatibility function that maps to new interface
@@ -514,10 +514,7 @@
 /// The returned pointer points to a static, NUL-terminated byte string owned by
 /// the library. The caller must not attempt to free or modify the returned
 /// pointer. The pointer is valid for the lifetime of the process.
-<<<<<<< HEAD
-#[no_mangle]
-=======
->>>>>>> 77da48b6
+#[no_mangle]
 pub extern "C" fn commy_ffi_version() -> *const libc_c_char {
     b"0.2.0-sync\0".as_ptr() as *const libc_c_char
 }
